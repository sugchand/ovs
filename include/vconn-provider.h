--- conflicted
+++ resolved
@@ -95,44 +95,17 @@
      * complete; instead, it should return EAGAIN immediately. */
     int (*connect)(struct vconn *vconn);
 
-<<<<<<< HEAD
     /* Tries to receive an OpenFlow message from 'vconn'.  If successful,
      * stores the received message into '*msgp' and returns 0.  The caller is
-     * responsible for destroying the message with buffer_delete().  On
+     * responsible for destroying the message with ofpbuf_delete().  On
      * failure, returns a positive errno value and stores a null pointer into
      * '*msgp'.
-=======
-    /* Tries to accept a new connection on 'vconn', which must be a passive
-     * vconn.  If successful, stores the new connection in '*new_vconnp' and
-     * returns 0.  Otherwise, returns a positive errno value.
-     *
-     * The accept function must not block waiting for a connection.  If no
-     * connection is ready to be accepted, it should return EAGAIN.
-     *
-     * Nonnull iff this is a passive vconn (one that accepts connections and
-     * does not transfer data). */
-    int (*accept)(struct vconn *vconn, struct vconn **new_vconnp);
-
-    /* Tries to receive an OpenFlow message from 'vconn', which must be an
-     * active vconn.  If successful, stores the received message into '*msgp'
-     * and returns 0.  The caller is responsible for destroying the message
-     * with ofpbuf_delete().  On failure, returns a positive errno value and
-     * stores a null pointer into '*msgp'.
->>>>>>> a3d01200
      *
      * If the connection has been closed in the normal fashion, returns EOF.
      *
      * The recv function must not block waiting for a packet to arrive.  If no
-<<<<<<< HEAD
      * packets have been received, it should return EAGAIN. */
-    int (*recv)(struct vconn *vconn, struct buffer **msgp);
-=======
-     * packets have been received, it should return EAGAIN.
-     *
-     * Nonnull iff this is an active vconn (one that transfers data and does
-     * not accept connections). */
     int (*recv)(struct vconn *vconn, struct ofpbuf **msgp);
->>>>>>> a3d01200
 
     /* Tries to queue 'msg' for transmission on 'vconn'.  If successful,
      * returns 0, in which case ownership of 'msg' is transferred to the vconn.
@@ -143,16 +116,8 @@
      * retains ownership of 'msg'.
      *
      * The send function must not block.  If 'msg' cannot be immediately
-<<<<<<< HEAD
      * accepted for transmission, it should return EAGAIN. */
-    int (*send)(struct vconn *vconn, struct buffer *msg);
-=======
-     * accepted for transmission, it should return EAGAIN.
-     *
-     * Nonnull iff this is an active vconn (one that transfers data and does
-     * not accept connections). */
     int (*send)(struct vconn *vconn, struct ofpbuf *msg);
->>>>>>> a3d01200
 
     /* Arranges for the poll loop to wake up when 'vconn' is ready to take an
      * action of the given 'type'. */
