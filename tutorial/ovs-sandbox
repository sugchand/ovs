#! /bin/sh
#
# Copyright (c) 2013, 2015 Nicira, Inc.
#
# Licensed under the Apache License, Version 2.0 (the "License");
# you may not use this file except in compliance with the License.
# You may obtain a copy of the License at:
#
#     http://www.apache.org/licenses/LICENSE-2.0
#
# Unless required by applicable law or agreed to in writing, software
# distributed under the License is distributed on an "AS IS" BASIS,
# WITHOUT WARRANTIES OR CONDITIONS OF ANY KIND, either express or implied.
# See the License for the specific language governing permissions and
# limitations under the License.

set -e

run() {
    (cd "$sandbox" && "$@") || exit 1
}

run_xterm() {
    title=$1;
    shift
    run xterm -T "$title" -e "$@"  &
}

rungdb() {
    under_gdb=$1
    shift
    # Remove the --detach and to put the process under gdb control.
    # Also remove --vconsole:off to allow error message to show up
    # on the console.
    # Use "DISPLAY" variable to determine out if X is supported
    if $under_gdb && [ "$DISPLAY" ]; then
        args=`echo $@ |sed s/--detach//g | sed s/--vconsole:off//g`
        xterm_title=$1
<<<<<<< HEAD
        run_xterm $xterm_title gdb --args $args
=======
        run_xterm $xterm_title gdb -ex run --args $args
>>>>>>> e8fe6ad0
    else
        run $@
    fi
}

gdb_vswitchd=false
gdb_ovsdb=false
gdb_ovn_nbd=false
gdb_ovn_controller=false
builddir=
srcdir=
schema=
installed=false
built=false
ovn=false
ovnsb_schema=
ovnnb_schema=

for option; do
    # This option-parsing mechanism borrowed from a Autoconf-generated
    # configure script under the following license:

    # Copyright (C) 1992, 1993, 1994, 1995, 1996, 1998, 1999, 2000, 2001,
    # 2002, 2003, 2004, 2005, 2006, 2009, 2013 Free Software Foundation, Inc.
    # This configure script is free software; the Free Software Foundation
    # gives unlimited permission to copy, distribute and modify it.

    # If the previous option needs an argument, assign it.
    if test -n "$prev"; then
        eval $prev=\$option
        prev=
        continue
    fi
    case $option in
        *=*) optarg=`expr "X$option" : '[^=]*=\(.*\)'` ;;
        *) optarg=yes ;;
    esac

    case $dashdash$option in
        --)
            dashdash=yes ;;
        -h|--help)
            cat <<EOF
ovs-sandbox, for starting a sandboxed dummy Open vSwitch environment
usage: $0 [OPTION...]

If you run ovs-sandbox from an OVS build directory, it uses the OVS that
you built.  Otherwise, if you have an installed Open vSwitch, it uses
the installed version.

These options force ovs-sandbox to use a particular OVS build:
  -b, --builddir=DIR   specify Open vSwitch build directory
  -s, --srcdir=DIR     specify Open vSwitch source directory
These options force ovs-sandbox to use an installed Open vSwitch:
  -i, --installed      use installed Open vSwitch
  -g, --gdb-vswitchd   run ovs-vswitchd under gdb
  -d, --gdb-ovsdb      run ovsdb-server under gdb
  --gdb-ovn-nbd        run ovn-nbd under gdb
  --gdb-ovn-controller run ovn-controller under gdb
  -S, --schema=FILE    use FILE as vswitch.ovsschema
  -o, --ovn            enable OVN

Other options:
  -h, --help           Print this usage message.
EOF
            exit 0
            ;;

        --b*=*)
            builddir=$optarg
            built=:
            ;;
        -b|--b*)
            prev=builddir
            built=:
            ;;
        --sr*=*)
            srcdir=$optarg
            built=false
            ;;
        -s|--sr*)
            prev=srcdir
            built=false
            ;;
        -i|--installed)
            installed=:
            ;;
        --sc*=*)
            schema=$optarg
            installed=:
            ;;
        -S|--sc*)
            prev=schema
            installed=:
            ;;
        -g|--gdb-v*)
            gdb_vswitchd=true
            ;;
        -d|--gdb-ovsdb)
            gdb_ovsdb=true
            ;;
        --gdb-ovn-nbd)
            gdb_ovn_nbd=true
            ;;
        --gdb-ovn-controller)
            gdb_ovn_controller=true
            ;;
        -o|--ovn)
            ovn=true
            ;;
        -*)
            echo "unrecognized option $option (use --help for help)" >&2
            exit 1
            ;;
        *)
            echo "$option: non-option arguments not supported (use --help for help)" >&2
            exit 1
            ;;
    esac
    shift
done

if $installed && $built; then
    echo "sorry, conflicting options (use --help for help)" >&2
    exit 1
elif $installed || $built; then
    :
elif test -e vswitchd/ovs-vswitchd; then
    built=:
    builddir=.
elif (ovs-vswitchd --version) >/dev/null 2>&1; then
    installed=:
else
    echo "can't find an OVS build or install (use --help for help)" >&2
    exit 1
fi

if $built; then
    if test ! -e "$builddir"/vswitchd/ovs-vswitchd; then
        echo "$builddir does not appear to be an OVS build directory" >&2
        exit 1
    fi
    builddir=`cd $builddir && pwd`

    # Find srcdir.
    case $srcdir in
        '')
            srcdir=$builddir
            if test ! -e "$srcdir"/WHY-OVS.md; then
                srcdir=`cd $builddir/.. && pwd`
            fi
            ;;
        /*) ;;
        *) srcdir=`pwd`/$srcdir ;;
    esac
    schema=$srcdir/vswitchd/vswitch.ovsschema
    if test ! -e "$schema"; then
        echo >&2 'source directory not found, please use --srcdir'
        exit 1
    fi
    if $ovn; then
        ovnsb_schema=$srcdir/ovn/ovn-sb.ovsschema
        if test ! -e "$ovnsb_schema"; then
            echo >&2 'source directory not found, please use --srcdir'
            exit 1
        fi
        ovnnb_schema=$srcdir/ovn/ovn-nb.ovsschema
        if test ! -e "$ovnnb_schema"; then
            echo >&2 'source directory not found, please use --srcdir'
            exit 1
        fi
    fi

    # Put built tools early in $PATH.
    if test ! -e $builddir/vswitchd/ovs-vswitchd; then
        echo >&2 'build not found, please change set $builddir or change directory'
        exit 1
    fi
    PATH=$builddir/ovsdb:$builddir/vswitchd:$builddir/utilities:$PATH
    if $ovn; then
        PATH=$builddir/ovn:$builddir/ovn/controller:$PATH
    fi
    export PATH
else
    case $schema in
        '')
            for schema in \
                /usr/local/share/openvswitch/vswitch.ovsschema \
                /usr/share/openvswitch/vswitch.ovsschema \
                none; do
                if test -r $schema; then
                    break
                fi
            done
            ;;
        /*) ;;
        *) schema=`pwd`/$schema ;;
    esac
    if test ! -r "$schema"; then
        echo "can't find vswitch.ovsschema, please specify --schema" >&2
        exit 1
    fi
    if $ovn; then
        echo "running with ovn is only supported from the build dir." >&2
        exit 1
    fi
fi

# Create sandbox.
rm -rf sandbox
mkdir sandbox
sandbox=`cd sandbox && pwd`

# Set up environment for OVS programs to sandbox themselves.
OVS_RUNDIR=$sandbox; export OVS_RUNDIR
OVS_LOGDIR=$sandbox; export OVS_LOGDIR
OVS_DBDIR=$sandbox; export OVS_DBDIR
OVS_SYSCONFDIR=$sandbox; export OVS_SYSCONFDIR

if $built; then
    # Easy access to OVS manpages.
    (cd "$builddir" && ${MAKE} install-man mandir="$sandbox"/man)
    MANPATH=$sandbox/man:; export MANPATH
fi

# Ensure cleanup.
trap 'kill `cat "$sandbox"/*.pid`' 0 1 2 3 13 14 15

# Create database and start ovsdb-server.
touch "$sandbox"/.conf.db.~lock~
run ovsdb-tool create conf.db "$schema"
ovsdb_server_args=
if $ovn; then
    touch "$sandbox"/.ovnsb.db.~lock~
    touch "$sandbox"/.ovnnb.db.~lock~
    run ovsdb-tool create ovnsb.db "$ovnsb_schema"
    run ovsdb-tool create ovnnb.db "$ovnnb_schema"
    ovsdb_server_args="ovnsb.db ovnnb.db conf.db"
fi
rungdb $gdb_ovsdb ovsdb-server --detach --no-chdir --pidfile -vconsole:off --log-file \
    --remote=punix:"$sandbox"/db.sock $ovsdb_server_args

# Initialize database.
run ovs-vsctl --no-wait -- init

# Start ovs-vswitchd.
rungdb $gdb_vswitchd ovs-vswitchd --detach --no-chdir --pidfile -vconsole:off --log-file \
    --enable-dummy=override -vvconn -vnetdev_dummy

if $ovn; then
    ovs-vsctl set open . external-ids:system-id=56b18105-5706-46ef-80c4-ff20979ab068
    ovs-vsctl set open . external-ids:ovn-remote=unix:"$sandbox"/db.sock
    ovs-vsctl set open . external-ids:ovn-encap-type=vxlan
    ovs-vsctl set open . external-ids:ovn-encap-ip=127.0.0.1
    ovs-vsctl add-br br-int

    rungdb $gdb_ovn_nbd ovn-nbd --detach --no-chdir --pidfile -vconsole:off --log-file
    rungdb $gdb_ovn_controller ovn-controller --detach --no-chdir --pidfile -vconsole:off --log-file
fi

cat <<EOF



----------------------------------------------------------------------
You are running in a dummy Open vSwitch environment.  You can use
ovs-vsctl, ovs-ofctl, ovs-appctl, and other tools to work with the
dummy switch.  

Log files, pidfiles, and the configuration database are in the
"sandbox" subdirectory.

Exit the shell to kill the running daemons.
EOF

status=0; $SHELL || status=$?

cat <<EOF
----------------------------------------------------------------------



EOF

exit $status<|MERGE_RESOLUTION|>--- conflicted
+++ resolved
@@ -36,11 +36,7 @@
     if $under_gdb && [ "$DISPLAY" ]; then
         args=`echo $@ |sed s/--detach//g | sed s/--vconsole:off//g`
         xterm_title=$1
-<<<<<<< HEAD
-        run_xterm $xterm_title gdb --args $args
-=======
         run_xterm $xterm_title gdb -ex run --args $args
->>>>>>> e8fe6ad0
     else
         run $@
     fi
